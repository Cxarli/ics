language: rust
cache: cargo
before_script:
  - cargo update || true
rust:
  - stable
  - beta
  - nightly
  - 1.37.0
matrix:
  include:
    - rust: stable
      script:
        - cargo test --no-default-features --verbose
<<<<<<< HEAD
        - cargo test --examples --verbose
=======
        - cargo run --example event --verbose
        - cargo run --example event --verbose
>>>>>>> 0ba2955a
  allow_failures:
    - rust: nightly<|MERGE_RESOLUTION|>--- conflicted
+++ resolved
@@ -12,11 +12,7 @@
     - rust: stable
       script:
         - cargo test --no-default-features --verbose
-<<<<<<< HEAD
-        - cargo test --examples --verbose
-=======
         - cargo run --example event --verbose
         - cargo run --example event --verbose
->>>>>>> 0ba2955a
   allow_failures:
     - rust: nightly