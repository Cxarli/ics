--- conflicted
+++ resolved
@@ -53,13 +53,8 @@
     event.push(Status::confirmed());
     event.push(Categories::new("CONFERENCE"));
     event.push(Summary::new("Networld+Interop Conference"));
-<<<<<<< HEAD
-    // values that are "TEXT" must be escaped (only if the text contains a comma,
-    // semicolon or backslash)
-=======
     // Values that are "TEXT" must be escaped (only if the text contains a comma,
     // semicolon, backslash or newline).
->>>>>>> 02fb0804
     event.push(Description::new(escape_text(
         "Networld+Interop Conference and Exhibit\n\
          Atlanta World Congress Center\n\
